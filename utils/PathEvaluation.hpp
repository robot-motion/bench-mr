#pragma once

#include <metrics/ClearingMetric.h>
#include <metrics/CurvatureMetric.h>
#include <metrics/PathLengthMetric.h>
#include <smoothers/chomp/CHOMP.h>

#include <smoothers/ompl/OmplSmoother.hpp>

#include "base/PathStatistics.hpp"
#include "base/PlannerConfigurator.hpp"
#include "planners/AbstractPlanner.h"
#include "smoothers/grips/GRIPS.h"
#include "utils/Log.h"

struct PathEvaluation {
 private:
  /**
   * Creates an empty entry for the given planner in the JSON info object. Used
   * in cases where the planner failed to find a solution or an error was
   * encountered.
   */
  static void createEmptyEntry(const std::string &planner_name,
                               nlohmann::json &info) {
    static PathStatistics empty_stats;
    auto &j = info["plans"][planner_name];
    j["path"] = {};
    j["stats"] = nlohmann::json(empty_stats)["stats"];
    j["trajectory"] = {};
    j["intermediary_solutions"] = {};
  }

 public:
  /**
   * Identifies cusps in a solution path by comparing the yaw angles between
   * every second state.
   */
  static void computeCusps(PathStatistics &stats,
                           const ompl::geometric::PathGeometric &p) {
    std::vector<Point> &cusps = stats.cusps.value();
    const auto path = Point::fromPath(p);
    for (std::size_t i = 1; i < path.size() - 1; ++i) {
      const double yaw_prev =
          std::fmod(PlannerUtils::slope(path[i - 1], path[i]), 2. * M_PI);
      const double yaw_next =
          std::fmod(PlannerUtils::slope(path[i], path[i + 1]), 2. * M_PI);

      if (std::fmod(std::abs(yaw_next - yaw_prev), 2. * M_PI) >
          global::settings.cusp_angle_threshold)
        cusps.emplace_back(path[i]);
    }
  }

  static bool evaluate(PathStatistics &stats,
                       const ompl::geometric::PathGeometric &path,
                       const AbstractPlanner *planner) {
    stats.planning_time = planner->planningTime();
    stats.collision_time = global::settings.environment->elapsedCollisionTime();
    stats.steering_time = global::settings.ompl.state_space_timer.elapsed();
    stats.planner = planner->name();
    if (path.getStateCount() < 2) {
      stats.path_found = false;
      stats.exact_goal_path = false;
    } else {
      stats.path_found = true;
      auto solution = path;

      // assume if SBPL has found a solution, it does not collide and is exact
      if (planner->name().rfind("SBPL", 0) == 0) {
        // do not interpolate the path returned by SBPL (it uses its own steer
        // function)
        stats.path_collides = false;
        stats.exact_goal_path = true;
      } else {
        solution = PlannerUtils::interpolated(path);
        stats.path_collides = !planner->isValid(solution, stats.collisions);
        stats.exact_goal_path =
            Point(solution.getStates().back())
                .distance(global::settings.environment->goal()) <=
            global::settings.exact_goal_radius;
      }
      stats.path_length = PathLengthMetric::evaluate(solution);
      stats.curvature = CurvatureMetric::evaluate(solution);
      stats.smoothness = solution.smoothness();

      if (global::settings.evaluate_clearing &&
          global::settings.environment->distance(0., 0.) >= 0.) {
        const auto clearings = ClearingMetric::clearingDistances(solution);
        stats.mean_clearing_distance = stat::mean(clearings);
        stats.median_clearing_distance = stat::median(clearings);
        stats.min_clearing_distance = stat::min(clearings);
        stats.max_clearing_distance = stat::max(clearings);
      }

      computeCusps(stats, path);
    }
    return stats.path_found;
  }

  template <class PLANNER>
  static bool evaluate(PLANNER &planner, nlohmann::json &info) {
    PathStatistics stats(planner.name());
    auto &j = info["plans"][planner.name()];
    OMPL_INFORM(("Running " + planner.name() + "...").c_str());
    bool success;
    global::settings.environment->resetCollisionTimer();
    global::settings.ompl.state_space_timer.reset();
    try {
      if (planner.run()) {
        success = PathEvaluation::evaluate(stats, planner.solution(), &planner);
        j["path"] = Log::serializeTrajectory(planner.solution(), false);
      } else {
        createEmptyEntry(planner.name(), info);
        std::cout << "<stats> No solution was found. </stats>\n";
        return false;
      }
    } catch (std::bad_alloc &ba) {
      // we ran out of memory
      OMPL_ERROR("<stats> Error </stats>\nPlanner %s ran out of memory: %s.",
                 planner.name().c_str(), ba.what());
      createEmptyEntry(planner.name(), info);
      return false;
    } catch (ompl::Exception &ex) {
      OMPL_ERROR("Unable to evaluate new planner %s.\n%s",
                 planner.name().c_str(), ex.what());
      createEmptyEntry(planner.name(), info);
      return false;
    } catch (...) {
      OMPL_ERROR(
          "<stats> Error </stats>\nAn unknown exception occurred while running "
          "planner %s.",
          planner.name().c_str());
      createEmptyEntry(planner.name(), info);
      return false;
    }

    std::cout << stats << std::endl;
    std::cout << "Steer function: "
              << Steering::to_string(global::settings.steer.steering_type)
              << std::endl;
    j["trajectory"] = Log::serializeTrajectory(planner.solution());
    j["stats"] = nlohmann::json(stats)["stats"];

    // add intermediary solutions
    std::vector<nlohmann::json> intermediaries;
    for (const auto &is : planner.intermediarySolutions) {
      PathStatistics is_stats;
      evaluate(is_stats, is.solution, &planner);
      nlohmann::json s{{"time", is.time},
                       {"collision_time", is_stats.collision_time},
                       {"steering_time", is_stats.steering_time},
                       {"cost", is.cost},
                       {"trajectory", Log::serializeTrajectory(is.solution)},
                       {"path", Log::serializeTrajectory(is.solution, false)},
                       {"stats", nlohmann::json(is_stats)["stats"]}};
      intermediaries.emplace_back(s);
    }
    j["intermediary_solutions"] = intermediaries;
    return success;
  }

  template <class PLANNER>
  static bool evaluate(nlohmann::json &info) {
    PLANNER *planner = nullptr;
    try {
      planner = new PLANNER;
      PlannerConfigurator::configure(*planner);
    } catch (std::bad_alloc &ba) {
      // we ran out of memory
      OMPL_ERROR(
          "<stats> Error </stats>\nRan out of memory while creating planner "
          "%s: %s.",
          AbstractPlanner::LastCreatedPlannerName.c_str(), ba.what());
<<<<<<< HEAD
      createEmptyEntry(AbstractPlanner::LastCreatedPlannerName, info);
      delete planner;
      return false;
    } catch (ompl::Exception &ex) {
      OMPL_ERROR("Unable to create new planner %s.\n%s",
                 AbstractPlanner::LastCreatedPlannerName.c_str(), ex.what());
=======
>>>>>>> 2ac36186
      createEmptyEntry(AbstractPlanner::LastCreatedPlannerName, info);
      delete planner;
      return false;
    } catch (...) {
      OMPL_ERROR(
          "<stats> Error </stats>\nAn unknown exception occurred while "
          "creating planner %s.",
          AbstractPlanner::LastCreatedPlannerName.c_str());
      createEmptyEntry(AbstractPlanner::LastCreatedPlannerName, info);
      delete planner;
      return false;
    }
    auto result = evaluate(*planner, info);
    delete planner;
    return result;
  }

  template <class PLANNER>
  static bool evaluateSmoothers(nlohmann::json &info) {
    PLANNER *planner = nullptr;
    try {
      planner = new PLANNER;
      PlannerConfigurator::configure(*planner);
    } catch (std::bad_alloc &ba) {
      // we ran out of memory
      OMPL_ERROR(
          "<stats> Error </stats>\nRan out of memory while creating planner "
          "%s: %s.",
          AbstractPlanner::LastCreatedPlannerName.c_str(), ba.what());
      createEmptyEntry(AbstractPlanner::LastCreatedPlannerName, info);
      delete planner;
      return false;
    } catch (...) {
      OMPL_ERROR(
          "<stats> Error </stats>\nAn unknown exception occurred while "
          "creating planner %s.",
          AbstractPlanner::LastCreatedPlannerName.c_str());
      createEmptyEntry(AbstractPlanner::LastCreatedPlannerName, info);
      delete planner;
      return false;
    }
    if (!evaluate<PLANNER>(*planner, info)) {
      OMPL_WARN("Cannot evaluate smoothers since no solution could be found.");
      delete planner;
      return false;
    }
    auto &j = info["plans"][planner->name()]["smoothing"];
    global::settings.environment->resetCollisionTimer();
    global::settings.ompl.state_space_timer.reset();

    if (global::settings.benchmark.smoothing.grips) {
      const double cached_min_node_dist =
          global::settings.smoothing.grips.min_node_distance;
      if (global::settings.steer.steering_type ==
          Steering::STEER_TYPE_CC_DUBINS) {
        // XXX increase min distance between vertices to ensure GRIPS can steer
        // using CC Dubins
        global::settings.smoothing.grips.min_node_distance = 40.;
      }
      // GRIPS
      og::PathGeometric grips(planner->solution());
      GRIPS::smooth(grips);
      PathStatistics grips_stats;
      evaluate(grips_stats, grips, planner);
      j["grips"] = {
          {"time", GRIPS::smoothingTime},
          {"collision_time",
           global::settings.environment->elapsedCollisionTime()},
          {"steering_time", global::settings.ompl.state_space_timer.elapsed()},
          {"name", "GRIPS"},
          {"inserted_nodes", GRIPS::insertedNodes},
          {"pruning_rounds", GRIPS::pruningRounds},
          {"cost", grips.length()},
          {"trajectory", Log::serializeTrajectory(grips)},
          {"path", Log::serializeTrajectory(grips, false)},
          {"stats", nlohmann::json(grips_stats)["stats"]},
          {"round_stats", GRIPS::statsPerRound}};
      global::settings.smoothing.grips.min_node_distance = cached_min_node_dist;
    }
    if (global::settings.benchmark.smoothing.chomp) {
      global::settings.environment->resetCollisionTimer();
      global::settings.ompl.state_space_timer.reset();
      // CHOMP
      CHOMP chomp;
      chomp.run(planner->solution());
      PathStatistics chomp_stats;
      evaluate(chomp_stats, chomp.solution(), planner);
      j["chomp"] = {
          {"time", chomp.planningTime()},
          {"collision_time",
           global::settings.environment->elapsedCollisionTime()},
          {"steering_time", global::settings.ompl.state_space_timer.elapsed()},
          {"name", "CHOMP"},
          {"cost", chomp.solution().length()},
          {"path", Log::serializeTrajectory(chomp.solution(), false)},
          {"trajectory", chomp.solutionPath()},
          {"stats", nlohmann::json(chomp_stats)["stats"]}};
    }

    // OMPL Smoothers
    OmplSmoother smoother(planner->simpleSetup(), planner->solution());
    if (global::settings.benchmark.smoothing.ompl_shortcut) {
      global::settings.environment->resetCollisionTimer();
      global::settings.ompl.state_space_timer.reset();
      // Shortcut
      PathStatistics stats;
      TimedResult tr = smoother.shortcutPath();
      evaluate(stats, tr.trajectory, planner);
      j["ompl_shortcut"] = {
          {"time", tr.elapsed()},
          {"collision_time",
           global::settings.environment->elapsedCollisionTime()},
          {"steering_time", global::settings.ompl.state_space_timer.elapsed()},
          {"name", "Shortcut"},
          {"cost", tr.trajectory.length()},
          {"path", Log::serializeTrajectory(tr.trajectory, false)},
          {"trajectory", Log::serializeTrajectory(tr.trajectory)},
          {"stats", nlohmann::json(stats)["stats"]}};
    }
    if (global::settings.benchmark.smoothing.ompl_bspline) {
      global::settings.environment->resetCollisionTimer();
      global::settings.ompl.state_space_timer.reset();
      // B-Spline
      PathStatistics stats;
      TimedResult tr = smoother.smoothBSpline();
      evaluate(stats, tr.trajectory, planner);
      j["ompl_bspline"] = {
          {"time", tr.elapsed()},
          {"collision_time",
           global::settings.environment->elapsedCollisionTime()},
          {"steering_time", global::settings.ompl.state_space_timer.elapsed()},
          {"name", "B-Spline"},
          {"cost", tr.trajectory.length()},
          {"path", Log::serializeTrajectory(tr.trajectory, false)},
          {"trajectory", Log::serializeTrajectory(tr.trajectory)},
          {"stats", nlohmann::json(stats)["stats"]}};
    }
    if (global::settings.benchmark.smoothing.ompl_simplify_max) {
      global::settings.environment->resetCollisionTimer();
      global::settings.ompl.state_space_timer.reset();
      // Simplify Max
      PathStatistics stats;
      TimedResult tr = smoother.simplifyMax();
      evaluate(stats, tr.trajectory, planner);
      j["ompl_simplify_max"] = {
          {"time", tr.elapsed()},
          {"collision_time",
           global::settings.environment->elapsedCollisionTime()},
          {"steering_time", global::settings.ompl.state_space_timer.elapsed()},
          {"name", "SimplifyMax"},
          {"cost", tr.trajectory.length()},
          {"path", Log::serializeTrajectory(tr.trajectory, false)},
          {"trajectory", Log::serializeTrajectory(tr.trajectory)},
          {"stats", nlohmann::json(stats)["stats"]}};
    }

    delete planner;
    return true;
  }

  /**
   * Evaluates an anytime path planner by running the planner for each of the
   * provided time intervals (in seconds). This method populates the
   * "intermediary_solutions" field of the JSON object for the given planner.
   */
  // TODO remove? Python front-end adds this functionality
  template <class PLANNER>
  static bool evaluateAnytime(nlohmann::json &info) {
    PLANNER planner;
    const std::vector<double> times =
        global::settings.benchmark.anytime_intervals;
    PathStatistics stats(planner.name());
    auto &j = info["plans"][planner.name()];
    std::vector<nlohmann::json> intermediaries;
    bool success = false;
    const double cached_time_limit = global::settings.max_planning_time;
    for (double time : times) {
      OMPL_INFORM(("Running " + planner.name() + " for " +
                   std::to_string(time) + "s...")
                      .c_str());
      global::settings.max_planning_time = time;
      global::settings.environment->resetCollisionTimer();
      if (planner.run()) {
        success = PathEvaluation::evaluate(stats, planner.solution(), &planner);
        j["path"] = Log::serializeTrajectory(planner.solution(), false);
      } else {
        j["path"] = {};
      }
      std::cout << stats << std::endl;
      std::cout << "Steer function: "
                << Steering::to_string(global::settings.steer.steering_type)
                << std::endl;

      // add intermediary solutions
      nlohmann::json s{
          {"time", planner.planningTime()},
          {"collision_time",
           global::settings.environment->elapsedCollisionTime()},
          {"max_time", time},
          {"cost", stats.path_length},
          {"trajectory", Log::serializeTrajectory(planner.solution())},
          {"path", Log::serializeTrajectory(planner.solution(), false)},
          {"stats", nlohmann::json(stats)["stats"]}};
      intermediaries.emplace_back(s);
    }

    j["intermediary_solutions"] = intermediaries;
    j["trajectory"] = Log::serializeTrajectory(planner.solution());
    j["stats"] = nlohmann::json(stats)["stats"];
    // restore global time limit
    global::settings.max_planning_time = cached_time_limit;
    return success;
  }

  PathEvaluation() = delete;
};<|MERGE_RESOLUTION|>--- conflicted
+++ resolved
@@ -171,15 +171,12 @@
           "<stats> Error </stats>\nRan out of memory while creating planner "
           "%s: %s.",
           AbstractPlanner::LastCreatedPlannerName.c_str(), ba.what());
-<<<<<<< HEAD
       createEmptyEntry(AbstractPlanner::LastCreatedPlannerName, info);
       delete planner;
       return false;
     } catch (ompl::Exception &ex) {
       OMPL_ERROR("Unable to create new planner %s.\n%s",
                  AbstractPlanner::LastCreatedPlannerName.c_str(), ex.what());
-=======
->>>>>>> 2ac36186
       createEmptyEntry(AbstractPlanner::LastCreatedPlannerName, info);
       delete planner;
       return false;
