#!/usr/bin/env python3
import json
import click
import math
import numpy as np

from color import get_colors

from utils import group, parse_metrics, parse_run_ids, print_run_info, parse_planners, parse_smoothers, \
    convert_planner_name, show_legend
from definitions import stat_names, smoothers, smoother_names
from plot_aggregate import plot_aggregate, plot_smoother_aggregate


@group.command()
@click.option('--json_file', help='Name of the JSON file of a benchmarking run.', type=click.Path(exists=True))
@click.option('--run_id', default='all', type=str,
              help='ID numbers of the the runs ("all" or comma-separated list on integers).')
@click.option('--max_plots_per_line', default=2, help='Number of runs to visualize (0 means all).')
@click.option('--headless', default=False, type=bool)
@click.option('--combine_views', default=True, type=bool)
@click.option('--plot_violins', default=True, type=bool)
@click.option('--save_file', default=None, type=str)
@click.option('--metrics', default='curvature, cost', type=str)
@click.option('--dpi', default=200, type=int)
@click.option('--ignore_planners', default='', type=str)
@click.option('--ticks_rotation', default=90, type=float)
@click.option('--fig_width', default=6, type=float)
@click.option('--fig_height', default=6, type=float)
def main(**kwargs):
    print(kwargs)
    plot_planner_stats(**kwargs)


# each violin has to have at least 2 entries
def ensure_valid_violin(arr):
    if not arr or len(arr) == 1:
        return [float('nan'), float('nan')]
    return arr


def plot_planner_stats(json_file: str,
                       run_id: str = 'all',
                       plot_violins=True,
                       max_plots_per_line: int = 3,
                       headless=False,
                       combine_views=True,
                       save_file: str = None,
                       ignore_planners='',
                       silence=False,
                       ticks_rotation=90,
                       fig_width: float = 6,
                       fig_height: float = 6,
<<<<<<< HEAD
                       metrics='path_length, normalized_curvature, max_curvature, planning_time, mean_clearing_distance, cusps, aggregate',
                       dpi: int = 200, **kwargs):
=======
                       metrics='path_length, curvature, planning_time, mean_clearing_distance, cusps, aggregate',
                       dpi: int = 200,
                       scatter_mark_size=40, **kwargs):
>>>>>>> 707db9c4
    kwargs.update(locals())
    if not silence:
        click.echo("Visualizing %s..." % click.format_filename(json_file))

    stat_keys = parse_metrics(metrics)

    if headless:
        import matplotlib
        matplotlib.use('Agg')
        click.echo("Running headless")
    import matplotlib.pyplot as plt
    import matplotlib as mpl
    mpl.rcParams['mathtext.fontset'] = 'cm'
    mpl.rcParams['pdf.fonttype'] = 42  # make sure to not use Level-3 fonts

    ignore_planners = parse_planners(ignore_planners)
    if len(ignore_planners) > 0 and not silence:
        click.echo('Ignoring the following planner(s): %s' %
                   ', '.join(ignore_planners))

    file = open(json_file, "r")
    data = json.load(file)
    file.close()
    run_ids = parse_run_ids(run_id, len(data["runs"]))

    if combine_views:
        max_plots_per_line = min(max_plots_per_line, len(stat_keys))
        axes_h = max_plots_per_line
        axes_v = int(math.ceil(len(stat_keys) / max_plots_per_line))
        plt.figure("MPB Stats %s" % json_file, figsize=(
            axes_h * fig_width, axes_v * fig_height))

    # obtain number of planners
    planners = []
    for run_id in run_ids:
        for planner in data["runs"][run_id]["plans"]:
            if planner in ignore_planners:
                continue
            if planner not in planners:
                planners.append(planner)
    planners = sorted(planners, key=convert_planner_name)
    if 'num_colors' not in kwargs:
        kwargs['num_colors'] = len(planners)
    violin_colors = get_colors(**kwargs)
    ticks = np.arange(len(planners)) + 0.5

    valid_planners = []

    for si, stat_key in enumerate(stat_keys):
        ax = None
        if combine_views:
            ax = plt.subplot(axes_v, axes_h, si + 1)
        else:
            plt.figure("Run %i - %s (%s)" % (run_id, json_file,
                                             stat_names[stat_key]), figsize=(fig_width, fig_height))
            ax = plt.gca()

        if stat_key == "aggregate":
            plot_aggregate(ax, [data["runs"][i] for i in run_ids],
                           planners=planners, show_legend=True, **kwargs)
        else:
            stats = {}
            for run_id in run_ids:
                run = data["runs"][run_id]
                for j, planner in enumerate(planners):
                    if planner.lower() in ignore_planners:
                        continue
                    if planner not in run["plans"]:
                        continue
                    plan = run["plans"][planner]
                    if planner not in stats:
                        stats[planner] = []
                    if planner not in valid_planners:
                        valid_planners.append(planner)
                    if stat_key not in plan["stats"]:
                        stat = np.nan
                    elif stat_key == "cusps":
                        stat = len(plan["stats"]["cusps"])
                        if not plan["stats"]["path_found"]:
                            stat = np.nan
                    else:
                        stat = plan["stats"][stat_key]
                    if stat is None:
                        stat = np.nan
                    if not np.isnan(stat):
                        stats[planner].append(stat)
                    if not plot_violins:
                        if len(data["runs"]) > 1:
                            offset = 0.25 + 0.5 * run_id / \
                                (len(data["runs"])-1)
                        else:
                            offset = 0.5
                        plt.scatter([planners.index(planner) + offset],
                                    [stat],
                                    color=violin_colors[planners.index(
                                        planner) % kwargs['num_colors']],
                                    s=scatter_mark_size)
            kwargs['run_id'] = run_id
            plt.grid()
            plt.gca().set_axisbelow(True)

            if plot_violins:
                ticks = np.arange(len(valid_planners)) + 0.5
                violins = [ensure_valid_violin(
                    stats[planner]) for planner in valid_planners]
                try:
                    vs = plt.violinplot(violins, ticks, points=50, widths=0.8,
                                        showmeans=True, showextrema=False, showmedians=True)
                    for i, body in enumerate(vs["bodies"]):
                        body.set_facecolor(
                            violin_colors[i % kwargs['num_colors']])
                        body.set_edgecolor((0, 0, 0, 0))
                    for partname in ('cmeans', 'cmedians'):
                        vs[partname].set_edgecolor("black")
                    vs['cmeans'].set_edgecolor('green')

                    if not combine_views or si % axes_h == axes_h - 1:
                        plt.plot([np.nan], [np.nan],
                                 color="green", label="Mean")
                        plt.plot([np.nan], [np.nan],
                                 color="black", label="Median")
                        show_legend(**kwargs)
                except:
                    pass

        plt.xticks(ticks, [convert_planner_name(p)
                           for p in valid_planners], rotation=ticks_rotation, fontsize=14)
        plt.gca().set_xlim([0, len(valid_planners)])
        plt.title(stat_names[stat_key], fontsize=18, pad=15)

        if not combine_views and save_file is not None:
            plt.tight_layout()
            ext = save_file.rindex('.')
            filename = save_file[:ext] + '_%s' % stat_key + save_file[ext:]
            plt.savefig(filename, dpi=dpi, bbox_inches='tight')
            click.echo("Saved %s." % filename)

    plt.tight_layout()
    if combine_views and save_file is not None:
        plt.savefig(save_file, dpi=dpi, bbox_inches='tight')
        click.echo("Saved %s." % save_file)
    if not headless:
        plt.show()


def plot_smoother_stats(json_file: str,
                        run_id: str = 'all',
                        plot_violins=True,
                        max_plots_per_line: int = 2,
                        headless=False,
                        combine_views=True,
                        save_file: str = None,
                        ignore_planners='',
                        ignore_smoothers='',
                        separate_planners=True,
                        show_planners=True,
                        silence=False,
                        ticks_rotation=90,
                        fig_width: float = 8,
                        fig_height: float = 6,
                        metrics='path_length, curvature, planning_time, mean_clearing_distance, cusps, aggregate',
                        dpi: int = 200,
                        scatter_mark_size=40, **kwargs):
    kwargs.update(locals())
    if not silence:
        click.echo("Visualizing %s..." % click.format_filename(json_file))

    stat_keys = parse_metrics(metrics)

    if headless:
        import matplotlib
        matplotlib.use('Agg')
        click.echo("Running headless")
    import matplotlib.pyplot as plt
    import matplotlib as mpl
    mpl.rcParams['mathtext.fontset'] = 'cm'
    mpl.rcParams['pdf.fonttype'] = 42  # make sure to not use Level-3 fonts

    ignore_planners = parse_planners(ignore_planners)
    if len(ignore_planners) > 0 and not silence:
        click.echo('Ignoring the following planner(s): %s' %
                   ', '.join(ignore_planners))

    ignore_smoothers = parse_smoothers(ignore_smoothers)
    if len(ignore_smoothers) > 0 and not silence:
        click.echo('Ignoring the following smoother(s): %s' %
                   ', '.join(ignore_smoothers))

    data = json.load(open(json_file, "r"))
    run_ids = parse_run_ids(run_id, len(data["runs"]))

    if combine_views:
        max_plots_per_line = min(max_plots_per_line, len(stat_keys))
        axes_h = max_plots_per_line
        axes_v = int(math.ceil(len(stat_keys) / max_plots_per_line))
        plt.figure("MPB Stats %s" % json_file, figsize=(
            axes_h * fig_width, axes_v * fig_height))

    # obtain number of planners
    planners = []
    for run_id in run_ids:
        for planner in data["runs"][run_id]["plans"]:
            if planner in ignore_planners:
                continue
            if planner not in planners:
                planners.append(planner)

    valid_smoothers = []
    # determine x-ticks names
    if separate_planners:
        bar_names = []
        for planner in planners:
            if separate_planners and show_planners:
                bar_names.append(planner)
            for smoother in smoothers:
                if smoother in ignore_smoothers:
                    continue
                if smoother not in valid_smoothers:
                    valid_smoothers.append(smoother)
                if len(planners) == 1:
                    bar_names.append(smoother)
                else:
                    bar_names.append("%s (%s)" %
                                     (convert_planner_name(planner), smoother))
    else:
        bar_names = smoothers
        for smoother in smoothers:
            if smoother in ignore_smoothers:
                continue
            if smoother not in valid_smoothers:
                valid_smoothers.append(smoother)

    if 'num_colors' not in kwargs:
        kwargs['num_colors'] = len(planners)
    violin_colors = get_colors(**kwargs)
    ticks = np.arange(len(bar_names)) + 0.5

    for si, stat_key in enumerate(stat_keys):
        ax = None
        if combine_views:
            ax = plt.subplot(axes_v, axes_h, si + 1)
        else:
            plt.figure("Run %i - %s (%s)" % (run_id, json_file,
                                             stat_names[stat_key]), figsize=(fig_width, fig_height))
            ax = plt.gca()

        if stat_key == "aggregate":
            plot_smoother_aggregate(ax, [data["runs"][i] for i in run_ids], planners=planners,
                                    smoothers=valid_smoothers, show_legend=True,
                                    **kwargs)
        else:
            stats = {}
            for run_id in run_ids:
                run = data["runs"][run_id]
                if not run["plans"]:
                    continue
                for j, (planner, plan) in enumerate(run["plans"].items()):
                    if planner in ignore_planners:
                        continue
                    if separate_planners and show_planners:
                        if planner not in stats:
                            stats[planner] = []
                        if stat_key not in plan["stats"]:
                            stat = np.nan
                        elif stat_key == "cusps":
                            stat = len(plan["stats"]["cusps"])
                            if not plan["stats"]["path_found"]:
                                stat = np.nan
                        else:
                            stat = plan["stats"][stat_key]
                        if stat is None:
                            stat = np.nan
                        if not np.isnan(stat):
                            stats[planner].append(stat)
                        if len(data["runs"]) > 1:
                            offset = 0.25 + 0.5 * run_id / \
                                (len(data["runs"])-1)
                        else:
                            offset = 0.5
                        if not plot_violins:
                            plt.scatter([bar_names.index(planner) + offset],
                                        [stat],
                                        color=violin_colors[bar_names.index(
                                            planner) % kwargs['num_colors']],
                                        s=scatter_mark_size)
                    if "smoothing" in plan:
                        if not plan["smoothing"]:
                            continue
                        for smoother, smoothing in plan["smoothing"].items():
                            if smoother in ignore_smoothers:
                                continue
                            if separate_planners and len(planners) > 1:
                                bar_name = "%s (%s)" % (convert_planner_name(
                                    planner), smoother_names[smoother])
                            else:
                                bar_name = smoother_names[smoother]

                            if bar_name not in stats:
                                stats[bar_name] = []
                            if stat_key not in smoothing["stats"]:
                                stat = np.nan
                            elif stat_key == "cusps":
                                stat = len(smoothing["stats"]["cusps"])
                                if not smoothing["stats"]["path_found"]:
                                    stat = np.nan
                            else:
                                stat = smoothing["stats"][stat_key]
                                if stat_key == "planning_time":
                                    # add smoothing time to planning time
                                    stat += smoothing["time"]
                            if stat is None:
                                stat = np.nan
                            if not np.isnan(stat):
                                stats[bar_name].append(stat)
                            if not plot_violins:
                                plt.scatter([bar_names.index(bar_name) + 0.85 - 0.5 * run_id / len(data["runs"])],
                                            [stat],
                                            color=violin_colors[bar_names.index(
                                                bar_name) % kwargs['num_colors']],
                                            s=scatter_mark_size)
            kwargs['run_id'] = run_id
            plt.grid()
            plt.gca().set_axisbelow(True)

            bar_names = list(stats.keys())
            ticks = np.arange(len(bar_names)) + 0.5

            if plot_violins:
                violins = [ensure_valid_violin(
                    stats[bar_name]) for bar_name in bar_names]
                try:
                    vs = plt.violinplot(violins, ticks, points=50, widths=0.8,
                                        showmeans=True, showextrema=False, showmedians=True)
                    for i, body in enumerate(vs["bodies"]):
                        body.set_facecolor(
                            violin_colors[i % kwargs['num_colors']])
                        body.set_edgecolor((0, 0, 0, 0))
                    for partname in ('cmeans', 'cmedians'):
                        vs[partname].set_edgecolor("black")
                    vs['cmeans'].set_edgecolor('green')

                    if not combine_views or si % axes_h == axes_h - 1:
                        plt.plot([np.nan], [np.nan],
                                 color="green", label="Mean")
                        plt.plot([np.nan], [np.nan],
                                 color="black", label="Median")
                        show_legend(**kwargs)
                except:
                    pass

            plt.xticks(ticks, bar_names, rotation=ticks_rotation, fontsize=14)
            plt.gca().set_xlim([0, len(bar_names)])
            plt.title(stat_names[stat_key], fontsize=18, pad=15)

        if not combine_views and save_file is not None:
            plt.tight_layout()
            ext = save_file.rindex('.')
            filename = save_file[:ext] + '_%s' % stat_key + save_file[ext:]
            plt.savefig(filename, dpi=dpi, bbox_inches='tight')
            click.echo("Saved %s." % filename)

    plt.tight_layout()
    if combine_views and save_file is not None:
        plt.savefig(save_file, dpi=dpi, bbox_inches='tight')
        click.echo("Saved %s." % save_file)
    if not headless:
        plt.show()


if __name__ == '__main__':
    main()<|MERGE_RESOLUTION|>--- conflicted
+++ resolved
@@ -51,14 +51,9 @@
                        ticks_rotation=90,
                        fig_width: float = 6,
                        fig_height: float = 6,
-<<<<<<< HEAD
                        metrics='path_length, normalized_curvature, max_curvature, planning_time, mean_clearing_distance, cusps, aggregate',
-                       dpi: int = 200, **kwargs):
-=======
-                       metrics='path_length, curvature, planning_time, mean_clearing_distance, cusps, aggregate',
                        dpi: int = 200,
                        scatter_mark_size=40, **kwargs):
->>>>>>> 707db9c4
     kwargs.update(locals())
     if not silence:
         click.echo("Visualizing %s..." % click.format_filename(json_file))
